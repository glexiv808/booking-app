<?php

return [
    App\Providers\AppServiceProvider::class,
    App\Providers\AuthServiceProvider::class,
<<<<<<< HEAD
    App\Providers\CourtProvider::class,
=======
    App\Providers\FieldOpeningHoursProvider::class,
    App\Providers\FieldPriceProvider::class,
>>>>>>> 99e05c5b
    App\Providers\FieldProvider::class,
    App\Providers\LocationServiceProvider::class,
    App\Providers\ReviewProvider::class,
    App\Providers\SportTypeProvider::class,
    App\Providers\UserServiceProvider::class,
<<<<<<< HEAD
=======
    App\Providers\VenuePaymentProvider::class,
    App\Providers\VenueProvider::class,
>>>>>>> 99e05c5b
    App\Providers\VenuePaymentProvider::class,
    App\Providers\VenueProvider::class,
    App\Providers\CourtSlotProvider::class,
    App\Providers\BookingCourtProvider::class,
    App\Providers\FieldOpeningHoursProvider::class

];<|MERGE_RESOLUTION|>--- conflicted
+++ resolved
@@ -3,22 +3,14 @@
 return [
     App\Providers\AppServiceProvider::class,
     App\Providers\AuthServiceProvider::class,
-<<<<<<< HEAD
+
     App\Providers\CourtProvider::class,
-=======
-    App\Providers\FieldOpeningHoursProvider::class,
     App\Providers\FieldPriceProvider::class,
->>>>>>> 99e05c5b
     App\Providers\FieldProvider::class,
     App\Providers\LocationServiceProvider::class,
     App\Providers\ReviewProvider::class,
     App\Providers\SportTypeProvider::class,
     App\Providers\UserServiceProvider::class,
-<<<<<<< HEAD
-=======
-    App\Providers\VenuePaymentProvider::class,
-    App\Providers\VenueProvider::class,
->>>>>>> 99e05c5b
     App\Providers\VenuePaymentProvider::class,
     App\Providers\VenueProvider::class,
     App\Providers\CourtSlotProvider::class,

--- conflicted
+++ resolved
@@ -10,11 +10,9 @@
     App\Providers\SportTypeProvider::class,
     App\Providers\UserServiceProvider::class,
     App\Providers\VenuePaymentProvider::class,
-<<<<<<< HEAD
     App\Providers\VenueProvider::class,
     App\Providers\CourtSlotProvider::class,
-    App\Providers\BookingCourtProvider::class
-=======
-    App\Providers\FieldOpeningHoursProvider::class,
->>>>>>> b99c5219
+    App\Providers\BookingCourtProvider::class,
+    App\Providers\FieldOpeningHoursProvider::class
+
 ];
--- conflicted
+++ resolved
@@ -39,11 +39,8 @@
     public function update(User $user, Venue $venue, VenueFormRequest $request): bool
     {
         if ($request && $request->has('status')) {
-<<<<<<< HEAD
-            return in_array($user->role, ['admin', 'owner']);
-=======
             return $user->role === 'admin' ||  $user->role === 'owner';
->>>>>>> cd069b61
+
         }
         if ($request->has('status')) {
             return false;
